#
# Copyright (c), 2018-2021, SISSA (International School for Advanced Studies).
# All rights reserved.
# This file is distributed under the terms of the MIT License.
# See the file 'LICENSE' in the root directory of the present
# distribution, or http://opensource.org/licenses/MIT.
#
# @author Davide Brunato <brunato@sissa.it>
#
import datetime
import xml.etree.ElementTree as ElementTree
from functools import lru_cache
from itertools import chain

from .exceptions import ElementPathTypeError
from .datatypes import Timezone
<<<<<<< HEAD
from .xpath_nodes import AttributeNode, TextNode, TypedAttribute, TypedElement, \
    etree_iter_nodes, is_etree_element, is_lxml_etree_element, is_element_node, \
    is_document_node, is_lxml_document_node
=======
from .xpath_nodes import TypedElement, AttributeNode, TextNode, TypedAttribute, \
    etree_iter_nodes, is_etree_element, is_element_node, is_document_node, is_schema_node
>>>>>>> 6b6f36d7


class XPathContext(object):
    """
    The XPath dynamic context. The static context is provided by the parser.

    Usually the dynamic context instances are created providing only the root element.
    Variable values argument is needed if the XPath expression refers to in-scope variables.
    The other optional arguments are needed only if a specific position on the context is
    required, but have to be used with the knowledge of what is their meaning.

    :param root: the root of the XML document, can be a ElementTree instance or an Element.
    :param namespaces: a dictionary with mapping from namespace prefixes into URIs, \
    used when namespace information is not available within document and element nodes. \
    This can be useful when the dynamic context has additional namespaces and root \
    is an Element or an ElementTree instance of the standard library.
    :param item: the context item. A `None` value means that the context is positioned on \
    the document node.
    :param position: the current position of the node within the input sequence.
    :param size: the number of items in the input sequence.
    :param axis: the active axis. Used to choose when apply the default axis ('child' axis).
    :param variables: dictionary of context variables that maps a QName to a value.
    :param current_dt: current dateTime of the implementation, including explicit timezone.
    :param timezone: implicit timezone to be used when a date, time, or dateTime value does \
    not have a timezone.
    :param documents: available documents. This is a mapping of absolute URI \
    strings onto document nodes. Used by the function fn:doc.
    :param collections: available collections. This is a mapping of absolute URI \
    strings onto sequences of nodes. Used by the XPath 2.0+ function fn:collection.
    :param default_collection: this is the sequence of nodes used when fn:collection \
    is called with no arguments.
    :param resource_collections: available URI collections. This is a mapping of absolute \
    URI strings to sequences of URIs. Used by the XPath 3.0+ function fn:uri-collection.
    :param default_resource_collection: this is the sequence of URIs used when \
    fn:uri-collection is called with no arguments.
    :param allow_environment: defines if the access to system environment is allowed, \
    for default is `False`. Used by the XPath 3.0+ functions fn:environment-variable \
    and fn:available-environment-variables.
    """
    _iter_nodes = staticmethod(etree_iter_nodes)
    _parent_map = None
    _elem = None
    _etree = None

    def __init__(self, root, namespaces=None, item=None, position=1, size=1, axis=None,
                 variables=None, current_dt=None, timezone=None, documents=None,
                 collections=None, default_collection=None, resource_collections=None,
                 default_resource_collection=None, allow_environment=False):
        self.root = root
        self.namespaces = namespaces

        if is_etree_element(root) and not callable(root.tag):
            if item is None:
                self.item = self._elem = root
            elif is_etree_element(item) and not callable(root.tag):
                self.item = self._elem = item
            else:
                self.item, self._elem = item, root
        elif is_document_node(root):
            self.item = item
        else:
            msg = "invalid root {!r}, an Element or an ElementTree instance required"
            raise ElementPathTypeError(msg.format(root))

        self.position = position
        self.size = size
        self.axis = axis

        if variables is None:
            self.variables = {}
        else:
            self.variables = {k: v for k, v in variables.items()}

        if timezone is None or isinstance(timezone, Timezone):
            self.timezone = timezone
        else:
            self.timezone = Timezone.fromstring(timezone)
        self.current_dt = current_dt or datetime.datetime.now(tz=self.timezone)

        self.documents = documents
        self.collections = collections
        self.default_collection = default_collection
        self.resource_collections = resource_collections
        self.default_resource_collection = default_resource_collection
        self.allow_environment = allow_environment

    def __repr__(self):
        return '%s(root=%r, item=%r)' % (self.__class__.__name__, self.root, self.item)

    def __copy__(self):
        obj = type(self)(
            root=self.root,
            namespaces=self.namespaces,
            item=self.item,
            position=self.position,
            size=self.size,
            axis=None,
            variables=self.variables,
            current_dt=self.current_dt,
            timezone=self.timezone,
            documents=self.documents,
            collections=self.collections,
            default_collection=self.default_collection,
        )
        if self.item is None:
            obj.item = None
        obj._elem = self._elem
        obj._parent_map = self._parent_map
        return obj

    def copy(self, clear_axis=True):
        if clear_axis:
            return self.__copy__()
        else:
            obj = self.__copy__()
            obj.axis = self.axis
            return obj

    @property
    def parent_map(self):
        if self._parent_map is None:
            self._parent_map = {child: elem for elem in self.root.iter() for child in elem}
        return self._parent_map

    @property
    def etree(self):
        if self._etree is not None:
            return self._etree
        elif is_lxml_etree_element(self.root) or is_lxml_document_node(self.root):
            try:
                import lxml.etree as lxml_etree
            except ImportError:
                self._etree = ElementTree
                return ElementTree
            else:
                self._etree = lxml_etree
                return lxml_etree
        else:
            self._etree = ElementTree
            return ElementTree

    @lru_cache(maxsize=1024)
    def get_parent(self, elem):
        """
        Returns the parent element or `None` for root element and for elements
        that are not included in the tree. Uses a LRU cache to minimize parent
        map rebuilding for trees processed with an incremental parser.
        """
        if isinstance(elem, TypedElement):
            elem = elem.elem
        if elem is self.root:
            return

        try:
            return self._parent_map[elem]
        except (KeyError, TypeError):
            self._parent_map = {child: e for e in self.root.iter() for child in e}
            if is_document_node(self.root):
                self._parent_map[self.root.getroot()] = self.root

            try:
                return self._parent_map[elem]
            except KeyError:
                return

    def get_path(self, item):
        """Cached path resolver for elements and attributes. Returns absolute paths."""
        path = []
        if isinstance(item, AttributeNode):
            path.append('@%s' % item.name)
            item = self._elem
        elif isinstance(item, TypedAttribute):
            path.append('@%s' % item.attribute.name)
            item = self._elem

        if item is None:
            return '' if not path else path[0]
        elif isinstance(item, TypedElement):
            item = item.elem

        while True:
            try:
                path.append(item.tag)
            except AttributeError:
                pass  # is a document node

            parent = self.get_parent(item)
            if parent is None:
                return '/{}'.format('/'.join(reversed(path)))
            item = parent

    def is_principal_node_kind(self):
        if self.axis == 'attribute':
            return isinstance(self.item, (AttributeNode, TypedAttribute))
        else:
            return is_element_node(self.item)

    def iter(self):
        """Iterates context nodes, including text and attribute nodes."""
        root = self.root
        if is_document_node(root):
            yield root
            root = root.getroot()
        yield from self._iter_nodes(root, with_attributes=True)

    def iter_results(self, results):
        """
        Iterates results in document order.

        :param results: a container with selection results.
        """
        status = self.item

        for self.item in self._iter_nodes(self.root, with_attributes=True):
            if self.item in results:
                yield self.item

            elif isinstance(self.item, AttributeNode):
                # Match XSD decoded attributes
                for typed_attribute in filter(lambda x: isinstance(x, TypedAttribute), results):
                    if typed_attribute.attribute == self.item:
                        yield typed_attribute

            elif is_etree_element(self.item):
                # Match XSD decoded elements
                for typed_element in filter(lambda x: isinstance(x, TypedElement), results):
                    if typed_element.elem is self.item:
                        yield typed_element

        self.item = status

    def inner_focus_select(self, token):
        """Apply the token's selector with an inner focus."""
        status = self.item, self.size, self.position
        results = [x for x in token.select(self.copy())]

        if token.label == 'axis' and token.reverse_axis:
            self.size = self.position = len(results)
            for self.item in results:
                yield self.item
                self.position -= 1
        else:
            self.size = len(results)
            for self.position, self.item in enumerate(results, start=1):
                yield self.item

        self.item, self.size, self.position = status

    def iter_product(self, selectors, varnames=None):
        """
        Iterator for cartesian products of selectors.

        :param selectors: a sequence of selector generator functions.
        :param varnames: a sequence of variables for storing the generated values.
        """
        iterators = [x(self) for x in selectors]
        dimension = len(iterators)
        prod = [None] * dimension
        max_index = dimension - 1

        k = 0
        while True:
            try:
                value = next(iterators[k])
            except StopIteration:
                if not k:
                    return
                iterators[k] = selectors[k](self)
                k -= 1
            else:
                try:
                    self.variables[varnames[k]] = value
                except (TypeError, IndexError):
                    pass

                prod[k] = value
                if k == max_index:
                    yield tuple(prod)
                else:
                    k += 1

    ##
    # Context item iterators for axis

    def iter_self(self):
        """Iterator for 'self' axis and '.' shortcut."""
        status = self.axis
        self.axis = 'self'
        yield self.item
        self.axis = status

    def iter_attributes(self):
        """Iterator for 'attribute' axis and '@' shortcut."""
        if isinstance(self.item, (AttributeNode, TypedAttribute)):
            status = self.axis
            self.axis = 'attribute'
            yield self.item
            self.axis = status
            return
        elif not is_element_node(self.item):
            return

        status = self.item, self.axis
        self.axis = 'attribute'

        if isinstance(self.item, TypedElement):
            self.item = self.item.elem

        elem = self.item
        if is_schema_node(elem):
            # TODO: for backward compatibility, to be removed in release 3.0.
            for self.item in (AttributeNode(*x) for x in elem.attrib.items()):
                yield self.item
        else:
            for self.item in (AttributeNode(*x, elem) for x in elem.attrib.items()):
                yield self.item

        self.item, self.axis = status

    def iter_children_or_self(self):
        """Iterator for 'child' forward axis and '/' step."""
        if self.axis is not None:
            yield self.item
            return

        status = self.item, self.axis
        self.axis = 'child'

        if isinstance(self.item, TypedElement):
            self.item = self.item.elem

        if self.item is None:
            self.item = self.root.getroot() if is_document_node(self.root) else self.root
            yield self.item
        elif is_etree_element(self.item):
            elem = self.item
            if elem.text is not None:
                self.item = TextNode(elem.text, elem)
                yield self.item

            for child in elem:
                self.item = child
                yield child

                if child.tail is not None:
                    self.item = TextNode(child.tail, child, True)
                    yield self.item

        elif is_document_node(self.item):
            self.item = self.item.getroot()
            yield self.item

        self.item, self.axis = status

    def iter_parent(self):
        """Iterator for 'parent' reverse axis and '..' shortcut."""
        if isinstance(self.item, TypedElement):
            parent = self.get_parent(self.item.elem)
        else:
            parent = self.get_parent(self.item)

        if parent is not None:
            status = self.item, self.axis
            self.axis = 'parent'

            self.item = parent
            yield self.item

            self.item, self.axis = status

    def iter_siblings(self, axis=None):
        """
        Iterator for 'following-sibling' forward axis and 'preceding-sibling' reverse axis.

        :param axis: the context axis, default is 'following-sibling'.
        """
        if isinstance(self.item, TypedElement):
            item = self.item.elem
        elif not is_etree_element(self.item) or callable(self.item.tag):
            return
        else:
            item = self.item

        parent = self.get_parent(item)
        if parent is None:
            return

        status = self.item, self.axis
        self.axis = axis or 'following-sibling'

        if axis == 'preceding-sibling':
            for child in parent:  # pragma: no cover
                if child is item:
                    break
                self.item = child
                yield child
        else:
            follows = False
            for child in parent:
                if follows:
                    self.item = child
                    yield child
                elif child is item:
                    follows = True

        self.item, self.axis = status

    def iter_descendants(self, axis=None, inner_focus=False):
        """
        Iterator for 'descendant' and 'descendant-or-self' forward axes and '//' shortcut.

        :param axis: the context axis, for default has no explicit axis.
        :param inner_focus: if `True` splits between outer focus and inner focus. \
        In this case set the context size at start and change both position and \
        item at each iteration. For default only context item is changed.
        """
        with_self = axis != 'descendant'

        if self.item is None:
            if is_document_node(self.root):
                descendants = self._iter_nodes(self.root, with_root=with_self)
            elif with_self:
                # Yields None in order to emulate position on document
                # FIXME replacing the self.root with ElementTree(self.root)?
                descendants = chain((None,), self._iter_nodes(self.root))
            else:
                descendants = self._iter_nodes(self.root)
        elif is_element_node(self.item) or is_document_node(self.item):
            descendants = self._iter_nodes(self.item, with_root=with_self)
        elif with_self:
            descendants = self.item,
        else:
            return

        if inner_focus:
            status = self.item, self.position, self.size, self.axis
            self.axis = axis
            results = [e for e in descendants]

            self.size = len(results)
            for self.position, self.item in enumerate(results, start=1):
                yield self.item

            self.item, self.position, self.size, self.axis = status
        else:
            status = self.item, self.axis
            self.axis = axis
            for self.item in descendants:
                yield self.item
            self.item, self.axis = status

    def iter_ancestors(self, axis=None):
        """
        Iterator for 'ancestor' and 'ancestor-or-self' reverse axes.

        :param axis: the context axis, default is 'ancestor'.
        """
        status = self.item, self.axis
        self.axis = axis or 'ancestor'

        if isinstance(self.item, TypedElement):
            self.item = self.item.elem

        ancestors = [self.item] if self.axis == 'ancestor-or-self' else []
        parent = self.get_parent(self.item)
        while parent is not None:
            ancestors.append(parent)
            parent = self.get_parent(parent)

        for self.item in reversed(ancestors):
            yield self.item

        self.item, self.axis = status

    def iter_preceding(self):
        """Iterator for 'preceding' reverse axis."""
        item = self.item.elem if isinstance(self.item, TypedElement) else self.item
        if not is_etree_element(item) or item is self.root or callable(item.tag):
            return

        status = self.item, self.axis
        self.axis = 'preceding'

        ancestors = []
        elem = item
        while True:
            parent = self.get_parent(elem)
            if parent is None:
                break
            else:
                ancestors.append(parent)
                elem = parent

        for elem in self.root.iter():  # pragma: no cover
            if elem is item:
                break
            elif elem not in ancestors:
                self.item = elem
                yield elem

        self.item, self.axis = status

    def iter_followings(self):
        """Iterator for 'following' forward axis."""
        status = self.item, self.axis
        self.axis = 'following'

        if self.item is None or self.item is self.root:
            return
        elif isinstance(self.item, TypedElement):
            self.item = self.item.elem
        elif not is_etree_element(self.item) or callable(self.item.tag):
            return

        descendants = set(self._iter_nodes(self.item))
        follows = False
        for elem in self._iter_nodes(self.root):
            if follows:
                if elem not in descendants:
                    self.item = elem
                    yield elem
            elif self.item is elem:
                follows = True

        self.item, self.axis = status


class XPathSchemaContext(XPathContext):
    """
    The XPath dynamic context base class for schema bounded parsers. Use this class
    as dynamic context for schema instances in order to perform a schema-based type
    checking during the static analysis phase. Don't use this as dynamic context on
    XML instances.
    """<|MERGE_RESOLUTION|>--- conflicted
+++ resolved
@@ -14,14 +14,9 @@
 
 from .exceptions import ElementPathTypeError
 from .datatypes import Timezone
-<<<<<<< HEAD
-from .xpath_nodes import AttributeNode, TextNode, TypedAttribute, TypedElement, \
-    etree_iter_nodes, is_etree_element, is_lxml_etree_element, is_element_node, \
-    is_document_node, is_lxml_document_node
-=======
 from .xpath_nodes import TypedElement, AttributeNode, TextNode, TypedAttribute, \
-    etree_iter_nodes, is_etree_element, is_element_node, is_document_node, is_schema_node
->>>>>>> 6b6f36d7
+    etree_iter_nodes, is_etree_element, is_element_node, is_document_node, \
+    is_schema_node, is_lxml_etree_element, is_lxml_document_node
 
 
 class XPathContext(object):
